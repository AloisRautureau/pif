use std::collections::HashMap;
use std::hash::Hash;

struct NodeInfo<T: Hash + Eq + PartialEq + Clone> {
    pub parent: Option<T>,
    pub rank: usize,
}
impl<T: Hash + Eq + PartialEq + Clone> Default for NodeInfo<T> {
    fn default() -> Self {
        NodeInfo {
            parent: None,
            rank: 0,
        }
    }
}

pub struct UnionFind<T: Hash + Eq + PartialEq + Clone> {
    nodes: HashMap<T, NodeInfo<T>>,
}
impl<T: Hash + Eq + PartialEq + Clone> Default for UnionFind<T> {
    fn default() -> Self {
        UnionFind {
            nodes: Default::default(),
        }
    }
}
impl<T: Hash + Eq + PartialEq + Clone> UnionFind<T> {
    pub fn insert(&mut self, value: T) {
        self.nodes.entry(value).or_insert(NodeInfo::default());
    }

    pub fn union(&mut self, x: T, y: T) {
<<<<<<< HEAD
        let (x_root, y_root) = (self.find_equivalence(x), self.find_equivalence(y));
=======
        let (x_root, y_root) = (
            self.find_equivalence_mut(x),
            self.find_equivalence_mut(y),
        );
>>>>>>> 238116c0

        if x_root != y_root {
            let x_rank = self.nodes.get(&x_root).unwrap().rank;
            let y_rank = self.nodes.get(&y_root).unwrap().rank;
            if x_rank > y_rank {
                self.nodes.get_mut(&y_root).unwrap().parent = Some(x_root)
            } else {
                self.nodes.get_mut(&x_root).unwrap().parent = Some(y_root.clone());
                if x_rank == y_rank {
                    self.nodes.get_mut(&y_root).unwrap().rank += 1;
                }
            }
        }
    }

    pub fn find_equivalence_mut(&mut self, mut value: T) -> T {
        // We insert the value if it does not already exist
        if !self.nodes.contains_key(&value) {
<<<<<<< HEAD
            self.insert(value);
            return value;
=======
            self.insert(value.clone());
            return value.clone()
>>>>>>> 238116c0
        }

        let mut path = vec![value.clone()];
        while let Some(NodeInfo {
            parent: Some(parent),
            ..
        }) = self.nodes.get(&value)
        {
            value = parent.clone();
            path.push(value.clone());
        }

        // Now that we found the representative of the equivalence class,
        // we compress the paths from the children to said representative
        for n in path {
            self.nodes.get_mut(&n).unwrap().parent = Some(value.clone())
        }
        value.clone()
    }

    pub fn find_equivalence(&self, mut value: T) -> Option<T> {
        if !self.nodes.contains_key(&value) {
            return None
        }

        while let Some(NodeInfo {
                           parent: Some(parent),
                           ..
                       }) = self.nodes.get(&value)
        {
            if parent == &value {
                break
            }
            value = parent.clone();
        }
        Some(value.clone())
    }

    pub fn iter(&self) -> impl Iterator<Item = &T> {
        self.nodes.keys()
    }
}<|MERGE_RESOLUTION|>--- conflicted
+++ resolved
@@ -30,14 +30,10 @@
     }
 
     pub fn union(&mut self, x: T, y: T) {
-<<<<<<< HEAD
-        let (x_root, y_root) = (self.find_equivalence(x), self.find_equivalence(y));
-=======
         let (x_root, y_root) = (
             self.find_equivalence_mut(x),
             self.find_equivalence_mut(y),
         );
->>>>>>> 238116c0
 
         if x_root != y_root {
             let x_rank = self.nodes.get(&x_root).unwrap().rank;
@@ -56,13 +52,8 @@
     pub fn find_equivalence_mut(&mut self, mut value: T) -> T {
         // We insert the value if it does not already exist
         if !self.nodes.contains_key(&value) {
-<<<<<<< HEAD
-            self.insert(value);
-            return value;
-=======
             self.insert(value.clone());
             return value.clone()
->>>>>>> 238116c0
         }
 
         let mut path = vec![value.clone()];
