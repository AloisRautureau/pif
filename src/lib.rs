--- conflicted
+++ resolved
@@ -85,11 +85,7 @@
         };
 
         // We keep saturating our rule set until we either find our atom or the set is fully saturated
-<<<<<<< HEAD
         self.saturate(select, keep);
-=======
-        self.saturate(&inner_rule, select);
->>>>>>> 238116c0
 
         if self.rules.contains(&inner_rule) {
             Ok(self
@@ -125,34 +121,21 @@
     ///
     /// return None if it is finis hed because it means that we doesn't have find our solution
     /// return Some(DerivationTree ??) if it is finished because we have find our solution
-<<<<<<< HEAD
     fn saturate(
         &mut self,
         select: impl Fn(&InnerRule) -> Selection<Identifier>,
         keep: impl Fn(&Atom<Identifier>, &Atom<Identifier>) -> bool,
     ) -> Option<DerivationTree> {
-=======
-    fn saturate(&mut self, searching: &InnerRule, select: impl Fn(&InnerRule) -> Selection<Identifier>) -> Option<DerivationTree> {
->>>>>>> 238116c0
         let mut rules_set: Vec<_> = self.rules.clone().into_iter().collect();
 
         while let Some(rule) = rules_set.pop() {
             for other in &self.rules {
-<<<<<<< HEAD
                 if let Some(r) = rule.resolve(other, &select, &keep) {
-                    if !self.rules.contains(&r) {
-                        let selected = (select(&rule), select(&other));
-                        self.derived_from
-                            .insert(r.clone(), ((rule.clone(), other.clone()), selected));
-
-=======
-                if let Some(r) = rule.resolve(other, &select) {
                     if r != rule && !self.rules.contains(&r) {
                         let selected = (select(&rule), select(&other));
                         self.derived_from
                             .entry(r.clone())
                             .or_insert_with(|| ((rule.clone(), other.clone()), selected));
->>>>>>> 238116c0
                         rules_set.push(r)
                     }
                 }
