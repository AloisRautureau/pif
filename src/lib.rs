--- conflicted
+++ resolved
@@ -89,29 +89,8 @@
     /// 
     /// return E_2
     fn saturate(&mut self) -> Result<(), SaturationFailure> {
-<<<<<<< HEAD
         todo!()
     }
-=======
-        let mut derived = vec![];
-        for rule in &self.generative_rules {
-            for input in self
-                .axioms
-                .iter()
-                .cloned()
-                .combinations(rule.premises.len())
-            {
-                if let Ok(resulting_rule) = rule.assign(input.as_slice()) {
-                    derived.push(resulting_rule);
-                }
-            }
-        }
-
-        let mut modified = false;
-        for r in derived {
-            modified |= self.add_derived_axiom(r.conclusion, r.premises);
-        }
->>>>>>> b87bebc8
 
     /// Adds a new rule, returning `false` if it was already present
     pub fn add_rule(&mut self, rule: InnerRule, derived_from: Option<(InnerRule, InnerRule)>) -> bool {
@@ -146,63 +125,7 @@
     }
 
     pub fn rules_to_string(&self) -> String {
-<<<<<<< HEAD
         self.rules.iter().filter_map(|r| Rule::try_from((r, &self.id_server)).ok().map(|v| v.to_string())).join("\n")
-=======
-        let mut rules = String::new();
-        for rule in &self.generative_rules {
-            let rule = Rule::try_from((rule, &self.id_server)).unwrap();
-            rules.push_str(&format!("\t{}\n", rule));
-        }
-        rules
-    }
-
-    pub fn axioms_to_string(&self) -> String {
-        let mut axioms = String::new();
-        for axiom in &self.axioms {
-            let axiom = Atom::try_from((axiom, &self.id_server)).unwrap();
-            axioms.push_str(&format!("\t{}\n", axiom));
-        }
-        axioms
-    }
-
-    pub fn derived_from_to_string(&self) -> String {
-        let mut derived_from = String::new();
-        for (axiom, premises) in &self.derived_from {
-            let axiom = Atom::try_from((axiom, &self.id_server)).unwrap();
-            derived_from.push_str(&format!("\t{}:\n", axiom));
-
-            // draw derivation tree
-
-            for p in premises {
-                let p = Atom::try_from((p, &self.id_server)).unwrap();
-                // ptree::print_tree(self.derivation_tree(&p));
-                derived_from.push_str(&format!("\t\t{}\n", p));
-            }
-        }
-        derived_from
-    }
-
-    pub fn print_derived_from(&self) {
-        for (axiom, _) in &self.derived_from {
-            let atome = Atom::try_from((axiom, &self.id_server)).unwrap();
-            ptree::print_tree(&self.derivation_tree(&atome).unwrap()).unwrap();
-        }
-    }
-}
-
-impl std::fmt::Display for Sniffer {
-    fn fmt(&self, f: &mut std::fmt::Formatter<'_>) -> std::fmt::Result {
-        writeln!(f, "Rules:")?;
-        write!(f, "{}", self.rules_to_string())?;
-
-        writeln!(f, "Axioms: ")?;
-        write!(f, "{}", self.axioms_to_string())?;
-
-        writeln!(f, "Derived from: ")?;
-        write!(f, "{}", self.derived_from_to_string())?;
-        Ok(())
->>>>>>> b87bebc8
     }
 }
 
