--- conflicted
+++ resolved
@@ -146,61 +146,4 @@
 pub enum SaturationFailure {
     Saturated,     // The saturation attempt did not create any new rule
     DerivedBottom, // The saturation derived a contradiction
-<<<<<<< HEAD
-}
-
-pub enum Selection {
-    Premise(usize),
-    Conclusion,
-}
-
-/// Selection of an atom in a rule
-/// (n in 0..+inf)
-/// Input : r = A_1 /\ ... /\ A_n => B
-/// Output : (Premise, i) or (Conclusion, None)
-/// - (Premise, i) if A_i is selected
-/// - (Conclusion, None) if B is selected
-/// 
-/// When we find Att(t) with t not a variable -> select it
-/// else -> select the conclusion
-pub fn selection(r: &InnerRule) -> Selection {
-    for (i, premise) in r.premises.iter().enumerate() {
-        if let Atom::Predicate(Predicate::Att(_)) = premise {
-            return Selection::Premise(i);
-        }
-    }
-    Selection::Conclusion
-}
-
-/// Resolution of r1 and r2
-/// r1 = |p| /\ q => r  (selected p)
-/// r2 = s /\ t => |c|  (selected c)
-/// if unfify(p, c) {
-///     return asssigned(q /\ s /\ t => r, unify_context)
-/// }
-pub fn resolution(r1: InnerRule, r2: InnerRule) -> Option<InnerRule> {
-    match (selection(&r1), selection(&r2)) {
-        (Selection::Premise(p), Selection::Conclusion) => {
-            if let Some(bindings) = r1.premises[p].unify(&r2.conclusion) {
-                let mut premises: Vec<Atom<Identifier>> = r1.premises.clone();
-                premises.remove(p);
-                premises.append(&mut r2.premises.clone());
-
-                // TODO assignement premises.assigned(&bindings);
-
-                Some(
-                Rule {
-                    conclusion: r1.conclusion.clone(),
-                    premises,
-                }
-                )
-            } else {
-                None
-            }
-        }
-        (Selection::Conclusion, Selection::Premise(_)) => resolution(r2, r1),
-        _ => None,
-    }
-=======
->>>>>>> 7d62b5b2
 }